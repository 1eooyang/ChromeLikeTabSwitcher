/*
 * Copyright 2016 Michael Rapp
 *
 * Licensed under the Apache License, Version 2.0 (the "License"); you may not use this file except
 * in compliance with the License. You may obtain a copy of the License at
 *
 * http://www.apache.org/licenses/LICENSE-2.0
 *
 * Unless required by applicable law or agreed to in writing, software distributed under the License
 * is distributed on an "AS IS" BASIS, WITHOUT WARRANTIES OR CONDITIONS OF ANY KIND, either express
 * or implied. See the License for the specific language governing permissions and limitations under
 * the License.
 */
package de.mrapp.android.tabswitcher;

import android.animation.Animator;
import android.animation.AnimatorListenerAdapter;
import android.annotation.TargetApi;
import android.content.Context;
import android.content.res.Resources;
import android.content.res.TypedArray;
import android.graphics.Bitmap;
import android.graphics.Canvas;
import android.graphics.PorterDuff;
import android.graphics.drawable.Drawable;
import android.os.Build;
import android.support.annotation.AttrRes;
import android.support.annotation.DrawableRes;
import android.support.annotation.MenuRes;
import android.support.annotation.NonNull;
import android.support.annotation.Nullable;
import android.support.annotation.StringRes;
import android.support.annotation.StyleRes;
import android.support.v4.content.ContextCompat;
import android.support.v4.util.Pair;
import android.support.v4.view.ViewCompat;
import android.support.v7.widget.Toolbar;
import android.support.v7.widget.Toolbar.OnMenuItemClickListener;
import android.util.AttributeSet;
import android.util.SparseArray;
import android.util.TypedValue;
import android.view.Gravity;
import android.view.LayoutInflater;
import android.view.Menu;
import android.view.MenuItem;
import android.view.MotionEvent;
import android.view.VelocityTracker;
import android.view.View;
import android.view.ViewConfiguration;
import android.view.ViewGroup;
import android.view.ViewPropertyAnimator;
import android.view.ViewTreeObserver;
import android.view.animation.AccelerateDecelerateInterpolator;
import android.view.animation.AccelerateInterpolator;
import android.view.animation.Animation;
import android.view.animation.DecelerateInterpolator;
import android.view.animation.Interpolator;
import android.view.animation.Transformation;
import android.widget.FrameLayout;
import android.widget.ImageButton;
import android.widget.ImageView;
import android.widget.TextView;

import java.util.ArrayList;
import java.util.LinkedHashSet;
import java.util.LinkedList;
import java.util.List;
import java.util.Queue;
import java.util.Set;

import de.mrapp.android.tabswitcher.gesture.DragHelper;
import de.mrapp.android.tabswitcher.view.TabSwitcherButton;
import de.mrapp.android.util.DisplayUtil.Orientation;
import de.mrapp.android.util.ThemeUtil;
import de.mrapp.android.util.ViewUtil;

import static de.mrapp.android.util.Condition.ensureAtLeast;
import static de.mrapp.android.util.Condition.ensureNotNull;
import static de.mrapp.android.util.DisplayUtil.getOrientation;

/**
 * A chrome-like tab switcher.
 *
 * @author Michael Rapp
 * @since 1.0.0
 */
public class TabSwitcher extends FrameLayout implements ViewTreeObserver.OnGlobalLayoutListener {

    /**
     * Defines the interface, a class, which should be notified about a tab switcher's events, must
     * implement.
     */
    public interface Listener {

        /**
         * The method, which is invoked, when the tab switcher has been shown.
         *
         * @param tabSwitcher
         *         The observed tab switcher as an instance of the class {@link TabSwitcher}. The
         *         tab switcher may not be null
         */
        void onSwitcherShown(@NonNull final TabSwitcher tabSwitcher);

        /**
         * The method, which is invoked, when the tab switcher has been hidden.
         *
         * @param tabSwitcher
         *         The observed tab switcher as an instance of the class {@link TabSwitcher}. The
         *         tab switcher may not be null
         */
        void onSwitcherHidden(@NonNull final TabSwitcher tabSwitcher);

        /**
         * The method, which is invoked, when the currently selected tab has been changed.
         *
         * @param tabSwitcher
         *         The observed tab switcher as an instance of the class {@link TabSwitcher}. The
         *         tab switcher may not be null
         * @param selectedTabIndex
         *         The index of the currently selected tab as an {@link Integer} value or -1, if the
         *         tab switcher does not contain any tabs
         * @param selectedTab
         *         The currently selected tab as an instance of the class {@link Tab} or null, if
         *         the tab switcher does not contain any tabs
         */
        void onSelectionChanged(@NonNull final TabSwitcher tabSwitcher, int selectedTabIndex,
                                @Nullable Tab selectedTab);

        /**
         * The method, which is invoked, when a tab has been added to the tab switcher.
         *
         * @param tabSwitcher
         *         The observed tab switcher as an instance of the class {@link TabSwitcher}. The
         *         tab switcher may not be null
         * @param index
         *         The index of the tab, which has been added, as an {@link Integer} value
         * @param tab
         *         The tab, which has been added, as an instance of the class {@link Tab}. The tab
         *         may not be null
         */
        void onTabAdded(@NonNull final TabSwitcher tabSwitcher, int index, @NonNull Tab tab);

        /**
         * The method, which is invoked, when a tab has been removed from the tab switcher.
         *
         * @param tabSwitcher
         *         The observed tab switcher as an instance of the class {@link TabSwitcher}. The
         *         tab switcher may not be null
         * @param index
         *         The index of the tab, which has been removed, as an {@link Integer} value
         * @param tab
         *         The tab, which has been removed, as an instance of the class {@link Tab}. The tab
         *         may not be null
         */
        void onTabRemoved(@NonNull final TabSwitcher tabSwitcher, int index, @NonNull Tab tab);

        /**
         * The method, which is invoked, when all tabs have been removed from the tab switcher.
         *
         * @param tabSwitcher
         *         The observed tab switcher as an instance of the class {@link TabSwitcher}. The
         *         tab switcher may not be null
         */
        void onAllTabsRemoved(@NonNull final TabSwitcher tabSwitcher);

    }

    public enum AnimationType {

        SWIPE_LEFT,

        SWIPE_RIGHT

    }

    public abstract static class Decorator {

        public int getViewType(@NonNull final Tab tab) {
            return 0;
        }

        public int getViewTypeCount() {
            return 1;
        }

        @NonNull
        public abstract View onInflateView(@NonNull final LayoutInflater inflater,
                                           @NonNull final ViewGroup parent, final int viewType);

        public abstract void onShowTab(@NonNull final Context context,
                                       @NonNull final TabSwitcher tabSwitcher,
                                       @NonNull final View view, @NonNull final Tab tab,
                                       final int viewType);

    }

    private class TabView {

        private int index;

        private View view;

        private Tag tag;

        private ViewHolder viewHolder;

        public TabView(final int index, @NonNull final View view) {
            ensureAtLeast(index, 0, "The index must be at least 0");
            ensureNotNull(view, "The view may not be null");
            this.index = index;
            this.view = view;
            this.viewHolder = (ViewHolder) view.getTag(R.id.tag_view_holder);
            this.tag = (Tag) view.getTag(R.id.tag_properties);

            if (this.tag == null) {
                this.tag = new Tag();
                this.view.setTag(R.id.tag_properties, this.tag);
            }
        }

    }

    private class Iterator implements java.util.Iterator<TabView> {

        private boolean reverse;

        private int index;

        private int end;

        private TabView current;

        private TabView previous;

        private TabView first;

        public Iterator() {
            this(false);
        }

        public Iterator(final boolean reverse) {
            this(reverse, -1);
        }

        public Iterator(final boolean reverse, final int start) {
            this(reverse, start, -1);
        }

        public Iterator(final boolean reverse, final int start, final int end) {
            this.reverse = reverse;
            this.end = end != -1 ? (reverse ? end - 1 : end + 1) : -1;
            this.previous = null;
            this.index = start != -1 ? start : (reverse ? tabContainer.getChildCount() - 1 : 0);
            int previousIndex = reverse ? this.index + 1 : this.index - 1;

            if (previousIndex >= 0 && previousIndex < tabContainer.getChildCount()) {
                this.current = new TabView(previousIndex,
                        tabContainer.getChildAt(tabContainer.getChildCount() - previousIndex - 1));
            } else {
                this.current = null;
            }
        }

        public TabView first() {
            return first;
        }

        public TabView previous() {
            return previous;
        }

        public TabView peek() {
            if (hasNext()) {
                View view = tabContainer.getChildAt(tabContainer.getChildCount() - index - 1);
                return new TabView(index, view);
            }

            return null;
        }

        @Override
        public boolean hasNext() {
            if (index == end) {
                return false;
            } else {
                if (reverse) {
                    return index >= 0;
                } else {
                    return tabContainer.getChildCount() - index >= 1;
                }
            }
        }

        @Override
        public TabView next() {
            if (hasNext()) {
                View view = tabContainer.getChildAt(tabContainer.getChildCount() - index - 1);
                previous = current;

                if (first == null) {
                    first = current;
                }

                current = new TabView(index, view);
                index += reverse ? -1 : 1;
                return current;
            }

            return null;
        }

    }

    private static class ViewHolder {

        private ViewGroup titleContainer;

        private TextView titleTextView;

        private ImageButton closeButton;

        private ViewGroup childContainer;

        private View child;

        private ImageView previewImageView;

        private View borderView;

    }

    private static class Tag implements Cloneable {

        private float projectedPosition;

        private float actualPosition;

        private float distance;

        private State state;

        private boolean closing;

        @Override
        public Tag clone() {
            Tag clone;

            try {
                clone = (Tag) super.clone();
            } catch (ClassCastException | CloneNotSupportedException e) {
                clone = new Tag();
            }

            clone.projectedPosition = projectedPosition;
            clone.actualPosition = actualPosition;
            clone.distance = distance;
            clone.state = state;
            clone.closing = closing;
            return clone;
        }

    }

    private enum State {

        STACKED_TOP,

        TOP_MOST_HIDDEN,

        TOP_MOST,

        VISIBLE,

        BOTTOM_MOST_HIDDEN,

        STACKED_BOTTOM

    }

    private enum ScrollDirection {

        NONE,

        DRAGGING_UP,

        DRAGGING_DOWN,

        OVERSHOOT_UP,

        OVERSHOOT_DOWN;

    }

    private enum Axis {

        DRAGGING_AXIS,

        ORTHOGONAL_AXIS

    }

    private class FlingAnimation extends Animation {

        private final float flingDistance;

        public FlingAnimation(final float flingDistance) {
            this.flingDistance = flingDistance;
        }

        @Override
        protected void applyTransformation(final float interpolatedTime, final Transformation t) {
            if (dragAnimation != null) {
                handleDrag(flingDistance * interpolatedTime, 0);
            }
        }

    }

    private class OvershootUpAnimation extends Animation {

        private Float startPosition = null;

        @SuppressWarnings("WrongConstant")
        @Override
        protected void applyTransformation(final float interpolatedTime, final Transformation t) {
            if (overshootUpAnimation != null) {
                Iterator iterator = new Iterator();
                TabView tabView;

                while ((tabView = iterator.next()) != null) {
                    View view = tabView.view;

                    if (tabView.index == 0) {
                        if (startPosition == null) {
                            startPosition = getPosition(Axis.DRAGGING_AXIS, view);
                        }

                        float targetPosition = tabView.tag.projectedPosition;
                        setPosition(Axis.DRAGGING_AXIS, view, startPosition +
                                (targetPosition - startPosition) * interpolatedTime);
                    } else {
                        View firstView = iterator.first().view;
                        view.setVisibility(getPosition(Axis.DRAGGING_AXIS, firstView) <=
                                getPosition(Axis.DRAGGING_AXIS, view) ? View.INVISIBLE :
                                getVisibility(tabView));
                    }
                }
            }
        }

    }

    private static final int STACKED_TAB_COUNT = 3;

    private static final float NON_LINEAR_DRAG_FACTOR = 0.5f;

    private static final float MAX_DOWN_OVERSHOOT_ANGLE = 3f;

    private static final float MAX_UP_OVERSHOOT_ANGLE = 2f;

    private int[] padding;

    private Toolbar toolbar;

    private ViewGroup tabContainer;

    private Set<Listener> listeners;

    private Decorator decorator;

    private Queue<Runnable> pendingActions;

    /**
     * A list, which contains the tab switcher's tabs.
     */
    private List<Tab> tabs;

    private int selectedTabIndex;

    private int tabBackgroundColor;

    private int dragThreshold;

    /**
     * An instance of the class {@link DragHelper}, which is used to recognize drag gestures.
     */
    private DragHelper dragHelper;

    private DragHelper overshootDragHelper;

    private DragHelper closeDragHelper;

    private VelocityTracker velocityTracker;

    private boolean switcherShown;

    private int stackedTabSpacing;

    private int minTabSpacing;

    private int maxTabSpacing;

    private int maxOvershootDistance;

    private float minFlingVelocity;

    private float maxFlingVelocity;

    private float minCloseFlingVelocity;

    private float closedTabAlpha;

    private float closedTabScale;

    private int tabInset;

    private int tabBorderWidth;

    private int tabTitleContainerHeight;

    private ScrollDirection scrollDirection;

    private TabView draggedTabView;

    private int lastAttachedIndex;

    private float attachedPosition;

    private float topDragThreshold = -Float.MIN_VALUE;

    private float bottomDragThreshold = Float.MAX_VALUE;

    private int pointerId = -1;

    private ViewPropertyAnimator showSwitcherAnimation;

    private ViewPropertyAnimator hideSwitcherAnimation;

    private Animation dragAnimation;

    private ViewPropertyAnimator overshootAnimation;

    private Animation overshootUpAnimation;

    private ViewPropertyAnimator closeAnimation;

    private ViewPropertyAnimator relocateAnimation;

    private ViewPropertyAnimator toolbarAnimation;

    /**
     * Initializes the view.
     *
     * @param attributeSet
     *         The attribute set, which should be used to initialize the view, as an instance of the
     *         type {@link AttributeSet} or null, if no attributes should be obtained
     * @param defaultStyle
     *         The default style to apply to this view. If 0, no style will be applied (beyond what
     *         is included in the theme). This may either be an attribute resource, whose value will
     *         be retrieved from the current theme, or an explicit style resource
     * @param defaultStyleResource
     *         A resource identifier of a style resource that supplies default values for the view,
     *         used only if the default style is 0 or can not be found in the theme. Can be 0 to not
     *         look for defaults
     */
    private void initialize(@Nullable final AttributeSet attributeSet,
                            @AttrRes final int defaultStyle,
                            @StyleRes final int defaultStyleResource) {
        getViewTreeObserver().addOnGlobalLayoutListener(this);
        padding = new int[]{0, 0, 0, 0};
        listeners = new LinkedHashSet<>();
        pendingActions = new LinkedList<>();
        tabs = new ArrayList<>();
        selectedTabIndex = -1;
        switcherShown = false;
        Resources resources = getResources();
        dragThreshold = resources.getDimensionPixelSize(R.dimen.drag_threshold);
        dragHelper = new DragHelper(dragThreshold);
        overshootDragHelper = new DragHelper(0);
        closeDragHelper =
                new DragHelper(resources.getDimensionPixelSize(R.dimen.close_drag_threshold));
        stackedTabSpacing = resources.getDimensionPixelSize(R.dimen.stacked_tab_spacing);
        minTabSpacing = resources.getDimensionPixelSize(R.dimen.min_tab_spacing);
        maxTabSpacing = resources.getDimensionPixelSize(R.dimen.max_tab_spacing);
        maxOvershootDistance = resources.getDimensionPixelSize(R.dimen.max_overshoot_distance);
        ViewConfiguration configuration = ViewConfiguration.get(getContext());
        minFlingVelocity = configuration.getScaledMinimumFlingVelocity();
        maxFlingVelocity = configuration.getScaledMaximumFlingVelocity();
        minCloseFlingVelocity = resources.getDimensionPixelSize(R.dimen.min_close_fling_velocity);
        TypedValue typedValue = new TypedValue();
        resources.getValue(R.dimen.closed_tab_scale, typedValue, true);
        closedTabScale = typedValue.getFloat();
        resources.getValue(R.dimen.closed_tab_alpha, typedValue, true);
        closedTabAlpha = typedValue.getFloat();
        tabInset = resources.getDimensionPixelSize(R.dimen.tab_inset);
        tabBorderWidth = resources.getDimensionPixelSize(R.dimen.tab_border_width);
        tabTitleContainerHeight =
                resources.getDimensionPixelSize(R.dimen.tab_title_container_height);
        scrollDirection = ScrollDirection.NONE;
        inflateLayout();
        obtainStyledAttributes(attributeSet, defaultStyle, defaultStyleResource);
    }

    private void inflateLayout() {
        LayoutInflater inflater = LayoutInflater.from(getContext());
        toolbar = (Toolbar) inflater.inflate(R.layout.tab_switcher_toolbar, this, false);
        toolbar.setVisibility(View.INVISIBLE);
        addView(toolbar, LayoutParams.MATCH_PARENT,
                ThemeUtil.getDimensionPixelSize(getContext(), R.attr.actionBarSize));
        tabContainer = new FrameLayout(getContext());
        addView(tabContainer, LayoutParams.MATCH_PARENT, LayoutParams.MATCH_PARENT);

    }

    private SparseArray<View> childViews = new SparseArray<>();

    private ViewGroup inflateTabView(@NonNull final Tab tab) {
        int color = tab.getColor();
        LayoutInflater inflater = LayoutInflater.from(getContext());
        ViewHolder viewHolder = new ViewHolder();
        ViewGroup tabView = (ViewGroup) inflater.inflate(R.layout.tab_view, this, false);
        Drawable backgroundDrawable =
                ContextCompat.getDrawable(getContext(), R.drawable.tab_background);
        backgroundDrawable
                .setColorFilter(color != -1 ? color : tabBackgroundColor, PorterDuff.Mode.MULTIPLY);
        ViewUtil.setBackground(tabView, backgroundDrawable);
        int padding = tabInset + tabBorderWidth;
        tabView.setPadding(padding, tabInset, padding, padding);
        viewHolder.titleContainer = (ViewGroup) tabView.findViewById(R.id.tab_title_container);
        viewHolder.titleTextView = (TextView) tabView.findViewById(R.id.tab_title_text_view);
        viewHolder.titleTextView.setText(tab.getTitle());
        viewHolder.titleTextView
                .setCompoundDrawablesWithIntrinsicBounds(tab.getIcon(getContext()), null, null,
                        null);
        viewHolder.closeButton = (ImageButton) tabView.findViewById(R.id.close_tab_button);
        viewHolder.closeButton.setVisibility(tab.isCloseable() ? View.VISIBLE : View.GONE);
        viewHolder.closeButton.setOnClickListener(createCloseButtonClickListener(tab));
        viewHolder.childContainer = (ViewGroup) tabView.findViewById(R.id.child_container);
        viewHolder.previewImageView = (ImageView) tabView.findViewById(R.id.preview_image_view);
        adaptChildAndPreviewMargins(viewHolder);
        viewHolder.borderView = tabView.findViewById(R.id.border_view);
        Drawable borderDrawable = ContextCompat.getDrawable(getContext(), R.drawable.tab_border);
        borderDrawable
                .setColorFilter(color != -1 ? color : tabBackgroundColor, PorterDuff.Mode.MULTIPLY);
        ViewUtil.setBackground(viewHolder.borderView, borderDrawable);
        tabView.setTag(R.id.tag_view_holder, viewHolder);
        return tabView;
    }

<<<<<<< HEAD
    private View inflateChildView(@NonNull final ViewGroup parent, final int viewType) {
        View child = childViews.get(viewType);

        if (child == null) {
            LayoutInflater inflater = LayoutInflater.from(getContext());
            child = getDecorator().onInflateView(inflater, parent, viewType);
            childViews.put(viewType, child);
        }

        return child;
=======
    private void updateView(@NonNull final TabView tabView) {
        Tab tab = getTab(tabView.index);
        int viewType = getDecorator().getViewType(tab);
        getDecorator()
                .onShowTab(getContext(), this, tabView.viewHolder.childContainer.getChildAt(0), tab,
                        viewType);
>>>>>>> bb02c21f
    }

    private void notifyOnSwitcherShown() {
        for (Listener listener : listeners) {
            listener.onSwitcherShown(this);
        }
    }

    private void notifyOnSwitcherHidden() {
        for (Listener listener : listeners) {
            listener.onSwitcherHidden(this);
        }
    }

    private void notifyOnSelectionChanged(final int selectedTabIndex,
                                          @Nullable final Tab selectedTab) {
        for (Listener listener : listeners) {
            listener.onSelectionChanged(this, selectedTabIndex, selectedTab);
        }
    }

    private void notifyOnTabAdded(final int index, @NonNull final Tab tab) {
        for (Listener listener : listeners) {
            listener.onTabAdded(this, index, tab);
        }
    }

    private void notifyOnTabRemoved(final int index, @NonNull final Tab tab) {
        for (Listener listener : listeners) {
            listener.onTabRemoved(this, index, tab);
        }
    }

    private void notifyOnAllTabsRemoved() {
        for (Listener listener : listeners) {
            listener.onAllTabsRemoved(this);
        }
    }

    private OnClickListener createCloseButtonClickListener(@NonNull final Tab tab) {
        return new OnClickListener() {

            @Override
            public void onClick(final View v) {
                removeTab(tab);
            }

        };
    }

    private void animateClose(@NonNull final TabView tabView, final boolean close,
                              final float flingVelocity, final long startDelay,
                              @Nullable final Animator.AnimatorListener listener) {
        View view = tabView.view;
        float scale = getScale(view, true);
        float closedTabPosition = calculateClosedTabPosition();
        float position = getPosition(Axis.ORTHOGONAL_AXIS, view);
        float targetPosition =
                close ? (position < 0 ? -1 * closedTabPosition : closedTabPosition) : 0;
        float distance = Math.abs(targetPosition - position);
        long animationDuration;

        if (flingVelocity >= minCloseFlingVelocity) {
            animationDuration = Math.round((distance / flingVelocity) * 1000);
        } else {
            animationDuration = Math.round(
                    getResources().getInteger(android.R.integer.config_longAnimTime) *
                            (distance / closedTabPosition));
        }

        closeAnimation = view.animate();
        closeAnimation.setInterpolator(new AccelerateDecelerateInterpolator());
        closeAnimation.setListener(listener);
        closeAnimation.setDuration(animationDuration);
        animatePosition(Axis.ORTHOGONAL_AXIS, closeAnimation, view, targetPosition, true);
        animateScale(Axis.ORTHOGONAL_AXIS, closeAnimation, close ? closedTabScale * scale : scale);
        animateScale(Axis.DRAGGING_AXIS, closeAnimation, close ? closedTabScale * scale : scale);
        closeAnimation.alpha(close ? closedTabAlpha : 1);
        closeAnimation.setStartDelay(startDelay);
        closeAnimation.start();
    }

    private Animator.AnimatorListener createCloseAnimationListener(
            @NonNull final TabView closedTabView, final boolean close) {
        return new AnimatorListenerAdapter() {

            private void adjustActualPositionOfStackedTabViews(final boolean reverse) {
                Iterator iterator = new Iterator(reverse, closedTabView.index);
                TabView tabView;
                Float previousActualPosition = null;

                while ((tabView = iterator.next()) != null) {
                    float actualPosition = tabView.tag.actualPosition;

                    if (previousActualPosition != null) {
                        tabView.tag.actualPosition = previousActualPosition;
                        applyTag(closedTabView);
                    }

                    previousActualPosition = actualPosition;
                }
            }

            private void relocateWhenStackedTabViewWasRemoved(final boolean top) {
                long startDelay = getResources().getInteger(android.R.integer.config_shortAnimTime);
                int start = closedTabView.index + (top ? -1 : 1);
                Iterator iterator = new Iterator(top, closedTabView.index);
                TabView tabView;
                Float previousProjectedPosition = null;

                while ((tabView = iterator.next()) != null &&
                        (tabView.tag.state == State.TOP_MOST_HIDDEN ||
                                tabView.tag.state == State.STACKED_TOP ||
                                tabView.tag.state == State.BOTTOM_MOST_HIDDEN ||
                                tabView.tag.state == State.STACKED_BOTTOM)) {
                    float projectedPosition = tabView.tag.projectedPosition;

                    if (previousProjectedPosition != null) {
                        if (tabView.tag.state == State.TOP_MOST_HIDDEN ||
                                tabView.tag.state == State.BOTTOM_MOST_HIDDEN) {
                            TabView previous = iterator.previous();
                            tabView.tag.state = previous.tag.state;

                            if (top) {
                                tabView.tag.projectedPosition = previousProjectedPosition;
                                long delay = (start + 1 - tabView.index) * startDelay;
                                animateRelocate(tabView, previousProjectedPosition, delay,
                                        createRelocateAnimationListener(tabView, null, true));
                            } else {
                                adaptVisibility(tabView);
                            }

                            break;
                        } else {
                            TabView peek = iterator.peek();
                            State peekState = peek != null ? peek.tag.state : null;
                            boolean reset = !iterator.hasNext() ||
                                    (peekState != State.STACKED_TOP &&
                                            peekState != State.STACKED_BOTTOM);
                            tabView.tag.projectedPosition = previousProjectedPosition;
                            long delay =
                                    (top ? (start + 1 - tabView.index) : (tabView.index - start)) *
                                            startDelay;
                            animateRelocate(tabView, previousProjectedPosition, delay,
                                    createRelocateAnimationListener(tabView, null, reset));
                        }
                    }

                    previousProjectedPosition = projectedPosition;
                }

                adjustActualPositionOfStackedTabViews(!top);
            }

            private void relocateWhenVisibleTabViewWasRemoved() {
                long startDelay = getResources().getInteger(android.R.integer.config_shortAnimTime);
                int start = closedTabView.index - 1;
                Iterator iterator = new Iterator(true, start);
                TabView tabView;
                int firstStackedTabIndex = -1;

                while ((tabView = iterator.next()) != null && firstStackedTabIndex == -1) {
                    if (tabView.tag.state == State.BOTTOM_MOST_HIDDEN ||
                            tabView.tag.state == State.STACKED_BOTTOM) {
                        firstStackedTabIndex = tabView.index;
                    }

                    TabView previous = iterator.previous();
                    boolean reset = !iterator.hasNext() || firstStackedTabIndex != -1;
                    Animator.AnimatorListener listener =
                            createRelocateAnimationListener(tabView, previous.tag, reset);
                    animateRelocate(tabView, previous.tag.projectedPosition,
                            (start + 1 - tabView.index) * startDelay, tabView.index == start ?
                                    createRelocateAnimationListenerWrapper(closedTabView,
                                            listener) : listener);
                }

                if (firstStackedTabIndex != -1) {
                    iterator = new Iterator(true, firstStackedTabIndex);
                    Float previousActualPosition = null;

                    while ((tabView = iterator.next()) != null) {
                        float actualPosition = tabView.tag.actualPosition;

                        if (previousActualPosition != null) {
                            tabView.tag.actualPosition = previousActualPosition;
                        }

                        previousActualPosition = actualPosition;
                    }
                }
            }

            private void animateRelocate(@NonNull final TabView tabView,
                                         final float relocatePosition, final long startDelay,
                                         @Nullable final Animator.AnimatorListener listener) {
                View view = tabView.view;
                relocateAnimation = view.animate();
                relocateAnimation.setListener(listener);
                relocateAnimation.setInterpolator(new AccelerateDecelerateInterpolator());
                relocateAnimation.setDuration(
                        getResources().getInteger(android.R.integer.config_mediumAnimTime));
                animatePosition(Axis.DRAGGING_AXIS, relocateAnimation, view, relocatePosition,
                        true);
                relocateAnimation.setStartDelay(startDelay);
                relocateAnimation.start();
            }

            @Override
            public void onAnimationStart(final Animator animation) {
                super.onAnimationStart(animation);

                if (close) {
                    if (closedTabView.tag.state == State.BOTTOM_MOST_HIDDEN) {
                        adjustActualPositionOfStackedTabViews(true);
                    } else if (closedTabView.tag.state == State.TOP_MOST_HIDDEN) {
                        adjustActualPositionOfStackedTabViews(false);
                    } else if (closedTabView.tag.state == State.STACKED_BOTTOM) {
                        relocateWhenStackedTabViewWasRemoved(false);
                    } else if (closedTabView.tag.state == State.STACKED_TOP) {
                        relocateWhenStackedTabViewWasRemoved(true);
                    } else {
                        relocateWhenVisibleTabViewWasRemoved();
                    }
                }
            }

            @Override
            public void onAnimationEnd(final Animator animation) {
                super.onAnimationEnd(animation);

                if (close) {
                    int index = closedTabView.index;
                    tabContainer.removeViewAt(getChildIndex(index));
                    Tab tab = tabs.remove(index);
                    notifyOnTabRemoved(index, tab);

                    if (isEmpty()) {
                        selectedTabIndex = -1;
                        notifyOnSelectionChanged(-1, null);
                        animateToolbarVisibility(isToolbarShown(), 0);
                    } else if (selectedTabIndex == closedTabView.index) {
                        if (selectedTabIndex > 0) {
                            selectedTabIndex--;
                        }

                        notifyOnSelectionChanged(selectedTabIndex, getTab(selectedTabIndex));
                    }
                } else {
                    View view = closedTabView.view;
                    adaptTopMostTabViewWhenClosingAborted(closedTabView, closedTabView.index + 1);
                    closedTabView.tag.closing = false;
                    setPivot(Axis.DRAGGING_AXIS, view, getDefaultPivot(Axis.DRAGGING_AXIS, view));
                    handleRelease(null);
                    animateToolbarVisibility(true, 0);
                }

                closeAnimation = null;
                draggedTabView = null;
                executePendingAction();
            }

        };
    }

    private float getDefaultPivot(@NonNull final Axis axis, @NonNull final View view) {
        if (axis == Axis.DRAGGING_AXIS) {
            return isDraggingHorizontally() ? getSize(axis, view) / 2f : 0;
        } else {
            return isDraggingHorizontally() ? 0 : getSize(axis, view) / 2f;
        }
    }

    private float getPivotWhenClosing(@NonNull final Axis axis, @NonNull final View view) {
        if (axis == Axis.DRAGGING_AXIS) {
            return maxTabSpacing;
        } else {
            return getDefaultPivot(axis, view);
        }
    }

    private float getPivotOnOvershootDown(@NonNull final Axis axis, @NonNull final View view) {
        if (axis == Axis.DRAGGING_AXIS) {
            return maxTabSpacing;
        } else {
            return getSize(axis, view) / 2f;
        }
    }

    private float getPivotOnOvershootUp(@NonNull final Axis axis, @NonNull final View view) {
        return getSize(axis, view) / 2f;
    }

    private Animator.AnimatorListener createRelocateAnimationListenerWrapper(
            @NonNull final TabView closedTabView,
            @Nullable final Animator.AnimatorListener listener) {
        return new AnimatorListenerAdapter() {

            @Override
            public void onAnimationStart(final Animator animation) {
                super.onAnimationStart(animation);

                if (listener != null) {
                    listener.onAnimationStart(animation);
                }
            }

            @Override
            public void onAnimationEnd(final Animator animation) {
                super.onAnimationEnd(animation);
                adaptTopMostTabViewWhenClosingAborted(closedTabView, closedTabView.index);

                if (listener != null) {
                    listener.onAnimationEnd(animation);
                }
            }

        };
    }

    private Animator.AnimatorListener createRelocateAnimationListener(
            @NonNull final TabView tabView, @Nullable final Tag tag, final boolean reset) {
        return new AnimatorListenerAdapter() {

            @Override
            public void onAnimationStart(final Animator animation) {
                super.onAnimationStart(animation);
                View view = tabView.view;
                view.setVisibility(View.VISIBLE);
            }

            @Override
            public void onAnimationEnd(final Animator animation) {
                super.onAnimationEnd(animation);

                if (tag != null) {
                    View view = tabView.view;
                    view.setTag(R.id.tag_properties, tag);
                    tabView.tag = tag;
                }

                applyTag(tabView);

                if (reset) {
                    for (int i = 0; i < tabContainer.getChildCount(); i++) {
                        View view = tabContainer.getChildAt(i);
                        System.out.println(view.getVisibility() == View.VISIBLE);
                    }

                    relocateAnimation = null;
                    executePendingAction();
                }
            }

        };
    }

    /**
     * Obtains all attributes froma specific attribute set.
     *
     * @param attributeSet
     *         The attribute set, the attributes should be obtained from, as an instance of the type
     *         {@link AttributeSet} or null, if no attributes should be obtained
     * @param defaultStyle
     *         The default style to apply to this view. If 0, no style will be applied (beyond what
     *         is included in the theme). This may either be an attribute resource, whose value will
     *         be retrieved from the current theme, or an explicit style resource
     * @param defaultStyleResource
     *         A resource identifier of a style resource that supplies default values for the view,
     *         used only if the default style is 0 or can not be found in the theme. Can be 0 to not
     *         look for defaults
     */
    private void obtainStyledAttributes(@Nullable final AttributeSet attributeSet,
                                        @AttrRes final int defaultStyle,
                                        @StyleRes final int defaultStyleResource) {
        TypedArray typedArray = getContext()
                .obtainStyledAttributes(attributeSet, R.styleable.TabSwitcher, defaultStyle,
                        defaultStyleResource);

        try {
            obtainBackground(typedArray);
            obtainTabBackgroundColor(typedArray);
        } finally {
            typedArray.recycle();
        }
    }

    /**
     * Obtains the view's background from a specific typed array.
     *
     * @param typedArray
     *         The typed array, the background should be obtained from, as an instance of the class
     *         {@link TypedArray}. The typed array may not be null
     */
    private void obtainBackground(@NonNull final TypedArray typedArray) {
        int resourceId = typedArray.getResourceId(R.styleable.TabSwitcher_android_background, 0);

        if (resourceId != 0) {
            ViewUtil.setBackground(this, ContextCompat.getDrawable(getContext(), resourceId));
        } else {
            int defaultValue =
                    ContextCompat.getColor(getContext(), R.color.tab_switcher_background_color);
            int color =
                    typedArray.getColor(R.styleable.TabSwitcher_android_background, defaultValue);
            setBackgroundColor(color);
        }
    }

    /**
     * Obtains the background color of tabs from a specific typed array.
     *
     * @param typedArray
     *         The typed array, the background color should be obtained from, as an instance of the
     *         class {@link TypedArray}. The typed array may not be null
     */
    private void obtainTabBackgroundColor(@NonNull final TypedArray typedArray) {
        int defaultValue = ContextCompat.getColor(getContext(), R.color.tab_background_color);
        tabBackgroundColor =
                typedArray.getColor(R.styleable.TabSwitcher_tabBackgroundColor, defaultValue);
    }

    private int getPadding(@NonNull final Axis axis, final int gravity) {
        if (getOrientationInvariantAxis(axis) == Axis.DRAGGING_AXIS) {
            return gravity == Gravity.START ? getPaddingTop() : getPaddingBottom();
        } else {
            return gravity == Gravity.START ? getPaddingLeft() : getPaddingRight();
        }
    }

    private Axis getOrientationInvariantAxis(@NonNull final Axis axis) {
        if (isDraggingHorizontally()) {
            return axis == Axis.DRAGGING_AXIS ? Axis.ORTHOGONAL_AXIS : Axis.DRAGGING_AXIS;
        }

        return axis;
    }

    private boolean isDraggingHorizontally() {
        return getOrientation(getContext()) == Orientation.LANDSCAPE;
    }

    private float getScale(@NonNull final View view, final boolean includePadding) {
        LayoutParams layoutParams = (LayoutParams) view.getLayoutParams();
        float width = view.getWidth();
        float targetWidth = width + layoutParams.leftMargin + layoutParams.rightMargin -
                (includePadding ? getPaddingLeft() + getPaddingRight() : 0);
        return targetWidth / width;
    }

    private float getSize(@NonNull final Axis axis, @NonNull final View view) {
        if (getOrientationInvariantAxis(axis) == Axis.DRAGGING_AXIS) {
            return view.getHeight() * getScale(view, false);
        } else {
            return view.getWidth() * getScale(view, false);
        }
    }

    private float getPosition(@NonNull final Axis axis, @NonNull final MotionEvent event) {
        if (getOrientationInvariantAxis(axis) == Axis.DRAGGING_AXIS) {
            return event.getY();
        } else {
            return event.getX();
        }
    }

    private float getPosition(@NonNull final Axis axis, @NonNull final View view) {
        if (getOrientationInvariantAxis(axis) == Axis.DRAGGING_AXIS) {
            return view.getY() -
                    (isToolbarShown() && isSwitcherShown() ? toolbar.getHeight() - tabInset : 0) -
                    getPadding(axis, Gravity.START);
        } else {
            LayoutParams layoutParams = (LayoutParams) view.getLayoutParams();
            return view.getX() - layoutParams.leftMargin - getPaddingLeft() / 2f +
                    getPaddingRight() / 2f;
        }
    }

    private void setPosition(@NonNull final Axis axis, @NonNull final View view,
                             final float position) {
        if (getOrientationInvariantAxis(axis) == Axis.DRAGGING_AXIS) {
            view.setY((isToolbarShown() && isSwitcherShown() ? toolbar.getHeight() - tabInset : 0) +
                    getPadding(axis, Gravity.START) + position);
        } else {
            LayoutParams layoutParams = (LayoutParams) view.getLayoutParams();
            view.setX(position + layoutParams.leftMargin + getPaddingLeft() / 2f -
                    getPaddingRight() / 2f);
        }
    }

    private void animatePosition(@NonNull final Axis axis,
                                 @NonNull final ViewPropertyAnimator animator,
                                 @NonNull final View view, final float position,
                                 final boolean includePadding) {
        if (getOrientationInvariantAxis(axis) == Axis.DRAGGING_AXIS) {
            animator.y(
                    (isToolbarShown() && isSwitcherShown() ? toolbar.getHeight() - tabInset : 0) +
                            (includePadding ? getPadding(axis, Gravity.START) : 0) + position);
        } else {
            LayoutParams layoutParams = (LayoutParams) view.getLayoutParams();
            animator.x(position + layoutParams.leftMargin +
                    (includePadding ? getPaddingLeft() / 2f - getPaddingRight() / 2f : 0));
        }
    }

    private float getRotation(@NonNull final Axis axis, @NonNull final View view) {
        if (getOrientationInvariantAxis(axis) == Axis.DRAGGING_AXIS) {
            return view.getRotationY();
        } else {
            return view.getRotationX();
        }
    }

    private void setRotation(@NonNull final Axis axis, @NonNull final View view,
                             final float angle) {
        if (getOrientationInvariantAxis(axis) == Axis.DRAGGING_AXIS) {
            view.setRotationY(isDraggingHorizontally() ? -1 * angle : angle);
        } else {
            view.setRotationX(isDraggingHorizontally() ? -1 * angle : angle);
        }
    }

    private void animateRotation(@NonNull final Axis axis,
                                 @NonNull final ViewPropertyAnimator animator, final float angle) {
        if (getOrientationInvariantAxis(axis) == Axis.DRAGGING_AXIS) {
            animator.rotationY(isDraggingHorizontally() ? -1 * angle : angle);
        } else {
            animator.rotationX(isDraggingHorizontally() ? -1 * angle : angle);
        }
    }

    private void setScale(@NonNull final Axis axis, @NonNull final View view, final float scale) {
        if (getOrientationInvariantAxis(axis) == Axis.DRAGGING_AXIS) {
            view.setScaleY(scale);
        } else {
            view.setScaleX(scale);
        }
    }

    private void animateScale(@NonNull final Axis axis,
                              @NonNull final ViewPropertyAnimator animator, final float scale) {
        if (getOrientationInvariantAxis(axis) == Axis.DRAGGING_AXIS) {
            animator.scaleY(scale);
        } else {
            animator.scaleX(scale);
        }
    }

    private void setPivot(@NonNull final Axis axis, @NonNull final View view, final float pivot) {
        LayoutParams layoutParams = (LayoutParams) view.getLayoutParams();

        if (getOrientationInvariantAxis(axis) == Axis.DRAGGING_AXIS) {
            float newPivot = pivot - layoutParams.topMargin - tabTitleContainerHeight;
            view.setTranslationY(view.getTranslationY() +
                    (view.getPivotY() - newPivot) * (1 - view.getScaleY()));
            view.setPivotY(newPivot);
        } else {
            float newPivot = pivot - layoutParams.leftMargin;
            view.setTranslationX(view.getTranslationX() +
                    (view.getPivotX() - newPivot) * (1 - view.getScaleX()));
            view.setPivotX(newPivot);
        }
    }

    public TabSwitcher(@NonNull final Context context) {
        this(context, null);
    }

    public TabSwitcher(@NonNull final Context context, @Nullable final AttributeSet attributeSet) {
        super(context, attributeSet);
        initialize(attributeSet, 0, 0);
    }

    public TabSwitcher(@NonNull final Context context, @Nullable final AttributeSet attributeSet,
                       @AttrRes final int defaultStyle) {
        super(context, attributeSet, defaultStyle);
        initialize(attributeSet, defaultStyle, 0);
    }

    @TargetApi(Build.VERSION_CODES.LOLLIPOP)
    public TabSwitcher(@NonNull final Context context, @Nullable final AttributeSet attributeSet,
                       @AttrRes final int defaultStyle, @StyleRes final int defaultStyleResource) {
        super(context, attributeSet, defaultStyle, defaultStyleResource);
        initialize(attributeSet, defaultStyle, defaultStyleResource);
    }

    public final void addTab(@NonNull final Tab tab) {
        addTab(tab, getCount());
    }

    public final void addTab(@NonNull final Tab tab, final int index) {
        addTab(tab, index, AnimationType.SWIPE_RIGHT);
    }

    // TODO: Add support for adding tab, while switcher is shown
    public final void addTab(@NonNull final Tab tab, final int index,
                             @NonNull final AnimationType animationType) {
        ensureNotNull(tab, "The tab may not be null");
        ensureNotNull(animationType, "The animation type may not be null");
        enqueuePendingAction(new Runnable() {

            @Override
            public void run() {
                tabs.add(index, tab);
                ViewGroup view = inflateTabView(tab);
                view.setVisibility(View.INVISIBLE);
                LayoutParams layoutParams =
                        new LayoutParams(LayoutParams.MATCH_PARENT, LayoutParams.MATCH_PARENT);
                int borderMargin = -(tabInset + tabBorderWidth);
                layoutParams.leftMargin = borderMargin;
                layoutParams.topMargin = -(tabInset + tabTitleContainerHeight);
                layoutParams.rightMargin = borderMargin;
                layoutParams.bottomMargin = borderMargin;
                tabContainer.addView(view, tabContainer.getChildCount() - index, layoutParams);
                TabView tabView = new TabView(index + 1, view);

                if (tabs.size() == 1) {
                    selectedTabIndex = 0;
                    view.setVisibility(View.VISIBLE);
                    addChildView(index);
                    notifyOnSelectionChanged(0, tab);
                }

                notifyOnTabAdded(index, tab);

                if (!isSwitcherShown()) {
                    toolbar.setAlpha(0);
                } else {
                    view.getViewTreeObserver().addOnGlobalLayoutListener(
                            createAddTabViewLayoutListener(tabView, animationType));
                }
            }

        });
    }

    private void addChildView(final int index) {
        if (ViewCompat.isLaidOut(this)) {
            detachChildViews();
            TabView tabView = new Iterator(false, index + 1).next();
            Tab tab = getTab(tabView.index - 1);
            ViewHolder viewHolder = tabView.viewHolder;
            int viewType = getDecorator().getViewType(tab);
            viewHolder.child = inflateChildView(viewHolder.childContainer, viewType);
            getDecorator().onShowTab(getContext(), this, viewHolder.child, tab, viewType);
            LayoutParams childLayoutParams =
                    new LayoutParams(LayoutParams.MATCH_PARENT, LayoutParams.MATCH_PARENT);
            childLayoutParams.setMargins(getPaddingLeft(), getPaddingTop(), getPaddingRight(),
                    getPaddingBottom());
            viewHolder.childContainer.addView(viewHolder.child, 0, childLayoutParams);
        }
    }

    private void detachChildViews() {
        Iterator iterator = new Iterator();
        TabView tabView;

        while ((tabView = iterator.next()) != null) {
            ViewHolder viewHolder = tabView.viewHolder;

            if (viewHolder.childContainer.getChildCount() > 2) {
                viewHolder.childContainer.removeViewAt(0);
            }

            viewHolder.child = null;
            viewHolder.previewImageView.setImageBitmap(null);
        }
    }

    // TODO: Do only render visible views
    private void renderChildViews() {
        Iterator iterator = new Iterator();
        TabView tabView;

        while ((tabView = iterator.next()) != null) {
            ViewHolder viewHolder = tabView.viewHolder;
            Tab tab = getTab(tabView.index - 1);
            int viewType = getDecorator().getViewType(tab);
            View child = inflateChildView(viewHolder.childContainer, viewType);
            getDecorator().onShowTab(getContext(), this, child, tab, viewType);
            Bitmap bitmap = Bitmap.createBitmap(child.getWidth(), child.getHeight(),
                    Bitmap.Config.ARGB_8888);
            Canvas canvas = new Canvas(bitmap);
            child.draw(canvas);
            viewHolder.previewImageView.setImageBitmap(bitmap);
        }
    }

    private ViewTreeObserver.OnGlobalLayoutListener createAddTabViewLayoutListener(
            @NonNull final TabView tabView, @NonNull final AnimationType animationType) {
        return new ViewTreeObserver.OnGlobalLayoutListener() {

            @SuppressWarnings("deprecation")
            @Override
            public void onGlobalLayout() {
                View view = tabView.view;
                removeOnGlobalLayoutListener(view);
                view.setVisibility(View.VISIBLE);
                view.setAlpha(closedTabAlpha);
                float closedPosition = calculateClosedTabPosition();
                float dragPosition = getPosition(Axis.DRAGGING_AXIS,
                        tabContainer.getChildAt(getChildIndex(tabView.index)));
                float scale = getScale(view, true);
                setPivot(Axis.DRAGGING_AXIS, view, getDefaultPivot(Axis.DRAGGING_AXIS, view));
                setPivot(Axis.ORTHOGONAL_AXIS, view, getDefaultPivot(Axis.ORTHOGONAL_AXIS, view));
                setPosition(Axis.ORTHOGONAL_AXIS, view,
                        animationType == AnimationType.SWIPE_LEFT ? -1 * closedPosition :
                                closedPosition);
                setPosition(Axis.DRAGGING_AXIS, view, dragPosition);
                setScale(Axis.ORTHOGONAL_AXIS, view, scale);
                setScale(Axis.DRAGGING_AXIS, view, scale);
                setPivot(Axis.DRAGGING_AXIS, view, getPivotWhenClosing(Axis.DRAGGING_AXIS, view));
                setPivot(Axis.ORTHOGONAL_AXIS, view,
                        getPivotWhenClosing(Axis.ORTHOGONAL_AXIS, view));
                setScale(Axis.ORTHOGONAL_AXIS, view, closedTabScale * scale);
                setScale(Axis.DRAGGING_AXIS, view, closedTabScale * scale);
                animateClose(tabView, false, 0, 0, createAddAnimationListener(tabView));
            }

        };
    }

    private Animator.AnimatorListener createAddAnimationListener(@NonNull final TabView tabView) {
        return new AnimatorListenerAdapter() {

            @Override
            public void onAnimationEnd(final Animator animation) {
                super.onAnimationEnd(animation);
                applyTag(tabView);
                closeAnimation = null;
                executePendingAction();
            }

        };
    }

<<<<<<< HEAD
=======
    private TabView addTabView(@NonNull final Tab tab, final int index) {
        ViewGroup view = inflateLayout(tab);
        view.setVisibility(View.INVISIBLE);
        LayoutParams layoutParams =
                new LayoutParams(LayoutParams.MATCH_PARENT, LayoutParams.MATCH_PARENT);
        int borderMargin = -(tabInset + tabBorderWidth);
        layoutParams.leftMargin = borderMargin;
        layoutParams.topMargin = -(tabInset + tabTitleContainerHeight);
        layoutParams.rightMargin = borderMargin;
        layoutParams.bottomMargin = borderMargin;
        tabContainer.addView(view, tabContainer.getChildCount() - index, layoutParams);
        return new TabView(index, view);
    }

>>>>>>> bb02c21f
    public final void removeTab(@NonNull final Tab tab) {
        ensureNotNull(tab, "The tab may not be null");
        enqueuePendingAction(new Runnable() {

            @Override
            public void run() {
                int index = tabs.indexOf(tab);
                int childIndex = getChildIndex(index);

                if (!isSwitcherShown()) {
                    tabContainer.removeViewAt(childIndex);
                    tabs.remove(index);
                    notifyOnTabRemoved(index, tab);

                    if (isEmpty()) {
                        selectedTabIndex = -1;
                        notifyOnSelectionChanged(-1, null);
                        toolbar.setAlpha(isToolbarShown() ? 1 : 0);
                    } else if (selectedTabIndex == index) {
                        if (selectedTabIndex > 0) {
                            selectedTabIndex--;
                        }

                        int selectedChildIndex = getChildIndex(selectedTabIndex);
                        View selectedView = tabContainer.getChildAt(selectedChildIndex);
                        selectedView.setVisibility(View.VISIBLE);
                        notifyOnSelectionChanged(selectedTabIndex, getTab(selectedTabIndex));
                    }
                } else {
                    View view = tabContainer.getChildAt(childIndex);
                    TabView tabView = new TabView(index, view);
                    adaptTopMostTabViewWhenClosing(tabView, tabView.index + 1);
                    tabView.tag.closing = true;
                    setPivot(Axis.DRAGGING_AXIS, view,
                            getPivotWhenClosing(Axis.DRAGGING_AXIS, view));
                    setPivot(Axis.ORTHOGONAL_AXIS, view,
                            getPivotWhenClosing(Axis.ORTHOGONAL_AXIS, view));
                    animateClose(tabView, true, 0, 0, createCloseAnimationListener(tabView, true));
                }
            }

        });
    }

    public final void clear() {
        enqueuePendingAction(new Runnable() {

            @Override
            public void run() {
                if (!isSwitcherShown()) {
                    tabs.clear();
                    selectedTabIndex = -1;
                    removeAllViews();
                    notifyOnSelectionChanged(-1, null);
                    notifyOnAllTabsRemoved();
                    toolbar.setAlpha(isToolbarShown() ? 1 : 0);
                } else {
                    Iterator iterator = new Iterator(true);
                    TabView tabView;
                    int startDelay = 0;

                    while ((tabView = iterator.next()) != null) {
                        TabView previous = iterator.previous();

                        if (tabView.tag.state == State.VISIBLE ||
                                previous != null && previous.tag.state == State.VISIBLE) {
                            startDelay += getResources()
                                    .getInteger(android.R.integer.config_shortAnimTime);
                        }

                        animateClose(tabView, true, 0, startDelay,
                                !iterator.hasNext() ? createClearAnimationListener() : null);
                    }
                }
            }

        });
    }

    private void animateToolbarVisibility(final boolean visible, final long startDelay) {
        if (toolbarAnimation != null) {
            toolbarAnimation.cancel();
        }

        float targetAlpha = visible ? 1 : 0;

        if (toolbar.getAlpha() != targetAlpha) {
            toolbarAnimation = toolbar.animate();
            toolbarAnimation.setInterpolator(new AccelerateDecelerateInterpolator());
            toolbarAnimation.setDuration(
                    getResources().getInteger(android.R.integer.config_mediumAnimTime));
            toolbarAnimation.setStartDelay(startDelay);
            toolbarAnimation.alpha(targetAlpha);
            toolbarAnimation.start();
        }
    }

    private Animator.AnimatorListener createClearAnimationListener() {
        return new AnimatorListenerAdapter() {

            @Override
            public void onAnimationEnd(Animator animation) {
                super.onAnimationEnd(animation);
                tabs.clear();
                selectedTabIndex = -1;
                notifyOnAllTabsRemoved();
                notifyOnSelectionChanged(-1, null);
                animateToolbarVisibility(isToolbarShown(), 0);
                closeAnimation = null;
                executePendingAction();
            }

        };
    }

    public final void selectTab(@NonNull final Tab tab) {
        ensureNotNull(tab, "The tab may not be null");
        enqueuePendingAction(new Runnable() {

            @Override
            public void run() {
                int index = tabs.indexOf(tab);

                if (!isSwitcherShown()) {
                    int previouslySelectedChildIndex = getChildIndex(selectedTabIndex);
                    View previouslySelectedView =
                            tabContainer.getChildAt(previouslySelectedChildIndex);
                    previouslySelectedView.setVisibility(View.INVISIBLE);
                    int selectedChildIndex = getChildIndex(index);
                    View selectedView = tabContainer.getChildAt(selectedChildIndex);
                    selectedView.setVisibility(View.VISIBLE);
                    selectedTabIndex = index;
                    addChildView(index);
                    notifyOnSelectionChanged(selectedChildIndex, tab);
                } else {
                    selectedTabIndex = index;
                    hideSwitcher();
                }
            }

        });
    }

    private int getChildIndex(final int index) {
        return tabContainer.getChildCount() - (index + 1);
    }

    private void enqueuePendingAction(@NonNull final Runnable action) {
        pendingActions.add(action);
        executePendingAction();
    }

    private void executePendingAction() {
        if (!isAnimationRunning()) {
            final Runnable action = pendingActions.poll();

            if (action != null) {
                new Runnable() {

                    @Override
                    public void run() {
                        action.run();
                        executePendingAction();
                    }

                }.run();
            }
        }
    }

    @Nullable
    public final Tab getSelectedTab() {
        return selectedTabIndex != -1 ? getTab(selectedTabIndex) : null;
    }

    public final int getSelectedTabIndex() {
        return selectedTabIndex;
    }

    public final boolean isEmpty() {
        return getCount() == 0;
    }

    public final int getCount() {
        return tabs.size();
    }

    public final Tab getTab(final int index) {
        return tabs.get(index);
    }

    public final int indexOf(@NonNull final Tab tab) {
        ensureNotNull(tab, "The tab may not be null");
        return tabs.indexOf(tab);
    }

    public final boolean isSwitcherShown() {
        return switcherShown;
    }

    @SuppressWarnings("WrongConstant")
    public final void showSwitcher() {
        if (!isSwitcherShown() && !isAnimationRunning()) {
            switcherShown = true;
            notifyOnSwitcherShown();
            attachedPosition = calculateAttachedPosition();

            detachChildViews();
            renderChildViews();

            Iterator iterator = new Iterator();
            TabView tabView;

            while ((tabView = iterator.next()) != null) {
                tabView.viewHolder.borderView.setVisibility(View.VISIBLE);
                View view = tabView.view;
                setPivot(Axis.DRAGGING_AXIS, view, getDefaultPivot(Axis.DRAGGING_AXIS, view));
                setPivot(Axis.ORTHOGONAL_AXIS, view, getDefaultPivot(Axis.ORTHOGONAL_AXIS, view));
                calculateAndClipTopThresholdPosition(tabView, iterator.previous());
            }

            /*
            TabView selectedTabView = new Iterator(false, selectedTabIndex + 1).next();
            float targetPosition = getSize(Axis.DRAGGING_AXIS, tabContainer) / 2f;
            System.out.println("minTabSpacing = " + minTabSpacing);
            System.out.println("maxTabSpacing = " + maxTabSpacing);
            System.out.println("attachedPosition = " + attachedPosition);
            System.out.println(
                    "targetPosition of tab " + (selectedTabIndex + 1) + " = " + targetPosition);
            float drag = 0;

            while (getPosition(Axis.DRAGGING_AXIS, selectedTabView.view) < targetPosition) {
                drag++;

                if (!handleDrag(drag, 0)) {
                    break;
                }
            }

            handleRelease(null);
            printActualPositions();
            */

            iterator = new Iterator();

            while ((tabView = iterator.next()) != null) {
                View view = tabView.view;
                view.setVisibility(
                        tabView.index == selectedTabIndex ? View.VISIBLE : getVisibility(tabView));
                float scale = getScale(view, true);

                if (tabView.index < selectedTabIndex) {
                    setPosition(Axis.DRAGGING_AXIS, view,
                            getSize(Axis.DRAGGING_AXIS, tabContainer));
                } else if (tabView.index > selectedTabIndex) {
                    LayoutParams layoutParams = (LayoutParams) view.getLayoutParams();
                    setPosition(Axis.DRAGGING_AXIS, view,
                            isDraggingHorizontally() ? 0 : layoutParams.topMargin);
                }

                showSwitcherAnimation = view.animate();
                showSwitcherAnimation.setDuration(
                        getResources().getInteger(android.R.integer.config_longAnimTime));
                showSwitcherAnimation.setInterpolator(new AccelerateDecelerateInterpolator());
                showSwitcherAnimation.setListener(
                        createShowSwitcherAnimationListener(tabView, !iterator.hasNext()));
                animateScale(Axis.DRAGGING_AXIS, showSwitcherAnimation, scale);
                animateScale(Axis.ORTHOGONAL_AXIS, showSwitcherAnimation, scale);
                animatePosition(Axis.DRAGGING_AXIS, showSwitcherAnimation, view,
                        tabView.tag.projectedPosition, true);
                animatePosition(Axis.ORTHOGONAL_AXIS, showSwitcherAnimation, view, 0, true);
                showSwitcherAnimation.setStartDelay(0);
                showSwitcherAnimation.start();
                animateToolbarVisibility(isToolbarShown(),
                        getResources().getInteger(android.R.integer.config_shortAnimTime));
            }
        }
    }

    private void printActualPositions() {
        Iterator iterator = new Iterator(true);
        TabView tabView;

        while ((tabView = iterator.next()) != null) {
            System.out.println(tabView.index + ": " + tabView.tag.actualPosition);
        }
    }

    public final void hideSwitcher() {
        if (isSwitcherShown() && !isAnimationRunning()) {
            switcherShown = false;
            notifyOnSwitcherHidden();
            Iterator iterator = new Iterator();
            TabView tabView;

            while ((tabView = iterator.next()) != null) {
                View view = tabView.view;
                hideSwitcherAnimation = view.animate();
                hideSwitcherAnimation.setDuration(
                        getResources().getInteger(android.R.integer.config_longAnimTime));
                hideSwitcherAnimation.setInterpolator(new AccelerateDecelerateInterpolator());
                hideSwitcherAnimation.setListener(
                        createHideSwitcherAnimationListener(tabView, !iterator.hasNext()));
                animateScale(Axis.DRAGGING_AXIS, hideSwitcherAnimation, 1);
                animateScale(Axis.ORTHOGONAL_AXIS, hideSwitcherAnimation, 1);
                LayoutParams layoutParams = (LayoutParams) view.getLayoutParams();
                animatePosition(Axis.ORTHOGONAL_AXIS, hideSwitcherAnimation, view,
                        isDraggingHorizontally() ? layoutParams.topMargin : 0, false);

                if (tabView.index < selectedTabIndex) {
                    animatePosition(Axis.DRAGGING_AXIS, hideSwitcherAnimation, view,
                            getSize(Axis.DRAGGING_AXIS, this), false);
                } else if (tabView.index > selectedTabIndex) {
                    animatePosition(Axis.DRAGGING_AXIS, hideSwitcherAnimation, view,
                            isDraggingHorizontally() ? 0 : layoutParams.topMargin, false);
                } else {
                    view.setVisibility(View.VISIBLE);
                    animatePosition(Axis.DRAGGING_AXIS, hideSwitcherAnimation, view,
                            isDraggingHorizontally() ? 0 : layoutParams.topMargin, false);
                }

                hideSwitcherAnimation.setStartDelay(0);
                hideSwitcherAnimation.start();
                animateToolbarVisibility(isToolbarShown() && isEmpty(), 0);
            }
        }
    }

    public final void toggleSwitcherVisibility() {
        if (switcherShown) {
            hideSwitcher();
        } else {
            showSwitcher();
        }
    }

    private Animator.AnimatorListener createShowSwitcherAnimationListener(
            @NonNull final TabView tabView, final boolean reset) {
        return new AnimatorListenerAdapter() {

            @Override
            public void onAnimationEnd(Animator animation) {
                super.onAnimationEnd(animation);
                applyTag(tabView);

                if (reset) {
                    showSwitcherAnimation = null;
                    executePendingAction();
                }
            }

        };
    }

    private Animator.AnimatorListener createHideSwitcherAnimationListener(
            @NonNull final TabView tabView, final boolean reset) {
        return new AnimatorListenerAdapter() {

            @Override
            public void onAnimationEnd(Animator animation) {
                super.onAnimationEnd(animation);
                View view = tabView.view;
                tabView.viewHolder.borderView.setVisibility(View.INVISIBLE);

<<<<<<< HEAD
                if (tabView.index - 1 == selectedTabIndex) {
                    addChildView(tabView.index - 1);
                } else {
=======
                if (tabView.index != selectedTabIndex) {
>>>>>>> bb02c21f
                    view.setVisibility(View.INVISIBLE);
                }

                if (reset) {
                    hideSwitcherAnimation = null;
                    executePendingAction();
                }
            }

        };
    }

    private float calculateAttachedPosition() {
        return ((maxTabSpacing - minTabSpacing) / (1 - NON_LINEAR_DRAG_FACTOR)) *
                NON_LINEAR_DRAG_FACTOR + calculateFirstTabTopThresholdPosition();
    }

    private Animation.AnimationListener createDragAnimationListener() {
        return new Animation.AnimationListener() {

            @Override
            public void onAnimationStart(final Animation animation) {

            }

            @Override
            public void onAnimationEnd(final Animation animation) {
                handleRelease(null);
                dragAnimation = null;
                executePendingAction();
            }

            @Override
            public void onAnimationRepeat(final Animation animation) {

            }

        };
    }

    private Animator.AnimatorListener createOvershootAnimationListenerWrapper(
            @NonNull final View view, @Nullable final Animator.AnimatorListener listener) {
        return new AnimatorListenerAdapter() {

            @Override
            public void onAnimationEnd(final Animator animation) {
                super.onAnimationEnd(animation);
                setPivot(Axis.DRAGGING_AXIS, view, getDefaultPivot(Axis.DRAGGING_AXIS, view));
                setPivot(Axis.ORTHOGONAL_AXIS, view, getDefaultPivot(Axis.DRAGGING_AXIS, view));

                if (listener != null) {
                    listener.onAnimationEnd(animation);
                }
            }

        };
    }

    private Animator.AnimatorListener createOvershootDownAnimationListener() {
        return new AnimatorListenerAdapter() {

            @Override
            public void onAnimationEnd(final Animator animation) {
                super.onAnimationEnd(animation);
                handleRelease(null);
                overshootAnimation = null;
                executePendingAction();
            }

        };
    }

    private Animation.AnimationListener createOvershootUpAnimationListener() {
        return new Animation.AnimationListener() {

            @Override
            public void onAnimationStart(Animation animation) {

            }

            @Override
            public void onAnimationEnd(Animation animation) {
                handleRelease(null);
                overshootUpAnimation = null;
                executePendingAction();
            }

            @Override
            public void onAnimationRepeat(Animation animation) {

            }

        };
    }

    private void dragToTopThresholdPosition() {
        Iterator iterator = new Iterator();
        TabView tabView;

        while ((tabView = iterator.next()) != null) {
            calculateAndClipTopThresholdPosition(tabView, iterator.previous());
            applyTag(tabView);
        }
    }

    private void calculateAndClipTopThresholdPosition(@NonNull final TabView tabView,
                                                      @Nullable final TabView previous) {
        float position = calculateTopThresholdPosition(tabView, previous);
        clipDraggedTabPosition(position, tabView, previous);
    }

    private float calculateTopThresholdPosition(@NonNull final TabView tabView,
                                                @Nullable final TabView previous) {
        if (previous == null) {
            return calculateFirstTabTopThresholdPosition();
        } else {
            if (tabView.index == 1) {
                return previous.tag.actualPosition - minTabSpacing;
            } else {
                return previous.tag.actualPosition - maxTabSpacing;
            }
        }
    }

    private float calculateFirstTabTopThresholdPosition() {
        return tabContainer.getChildCount() > STACKED_TAB_COUNT ?
                STACKED_TAB_COUNT * stackedTabSpacing :
                (tabContainer.getChildCount() - 1) * stackedTabSpacing;
    }

    private void dragToBottomThresholdPosition() {
        Iterator iterator = new Iterator();
        TabView tabView;

        while ((tabView = iterator.next()) != null) {
            calculateAndClipBottomThresholdPosition(tabView, iterator.previous());
            applyTag(tabView);
        }
    }

    private void calculateAndClipBottomThresholdPosition(@NonNull final TabView tabView,
                                                         @Nullable final TabView previous) {
        float position = calculateBottomThresholdPosition(tabView);
        clipDraggedTabPosition(position, tabView, previous);
    }

    private float calculateBottomThresholdPosition(@NonNull final TabView tabView) {
        return (tabContainer.getChildCount() - (tabView.index + 1)) * maxTabSpacing;
    }

    private void updateTags() {
        Iterator iterator = new Iterator();
        TabView tabView;

        while ((tabView = iterator.next()) != null) {
            View view = tabView.view;
            Tag tag = tabView.tag;
            tag.projectedPosition = getPosition(Axis.DRAGGING_AXIS, view);
            tag.distance = 0;
        }
    }

    private void applyTag(@NonNull final TabView tabView) {
        Tag tag = tabView.tag;
        float position = tag.projectedPosition;
        View view = tabView.view;
        setPivot(Axis.DRAGGING_AXIS, view, getDefaultPivot(Axis.DRAGGING_AXIS, view));
        setPosition(Axis.DRAGGING_AXIS, view, position);
        setRotation(Axis.ORTHOGONAL_AXIS, view, 0);
        adaptVisibility(tabView);
    }

    @SuppressWarnings("WrongConstant")
    private void adaptVisibility(@NonNull final TabView tabView) {
        View view = tabView.view;
        view.setVisibility(getVisibility(tabView));
    }

    private int getVisibility(@NonNull final TabView tabView) {
        State state = tabView.tag.state;
        return (state == State.TOP_MOST_HIDDEN || state == State.BOTTOM_MOST_HIDDEN) &&
                !tabView.tag.closing ? View.INVISIBLE : View.VISIBLE;
    }

    private void calculateNonLinearPositionWhenDraggingDown(final float dragDistance,
                                                            @NonNull final TabView tabView,
                                                            @Nullable final TabView previous,
                                                            final float currentPosition) {
        if (previous != null && previous.tag.state == State.VISIBLE &&
                tabView.tag.state == State.VISIBLE) {
            float newPosition = calculateNonLinearPosition(dragDistance, currentPosition, tabView);

            if (previous.tag.projectedPosition - newPosition >= maxTabSpacing) {
                lastAttachedIndex = tabView.index;
                newPosition = previous.tag.projectedPosition - maxTabSpacing;
            }

            clipDraggedTabPosition(newPosition, tabView, previous);
        }
    }

    private void calculateTabPosition(final float dragDistance, @NonNull final TabView tabView,
                                      @Nullable final TabView previous) {
        if (tabContainer.getChildCount() - tabView.index > 1) {
            float distance = dragDistance - tabView.tag.distance;
            tabView.tag.distance = dragDistance;

            if (distance != 0) {
                float currentPosition = tabView.tag.actualPosition;
                float newPosition = currentPosition + distance;
                clipDraggedTabPosition(newPosition, tabView, previous);

                if (scrollDirection == ScrollDirection.DRAGGING_DOWN) {
                    calculateNonLinearPositionWhenDraggingDown(distance, tabView, previous,
                            currentPosition);
                } else if (scrollDirection == ScrollDirection.DRAGGING_UP) {
                    calculateNonLinearPositionWhenDraggingUp(distance, tabView, previous,
                            currentPosition);
                }
            }
        }
    }

    private void calculateNonLinearPositionWhenDraggingUp(final float dragDistance,
                                                          @NonNull final TabView tabView,
                                                          @Nullable final TabView previous,
                                                          final float currentPosition) {
        if (tabView.tag.state == State.VISIBLE) {
            boolean attached = tabView.tag.projectedPosition > attachedPosition;

            if (previous == null || attached) {
                lastAttachedIndex = tabView.index;
            }

            if (previous != null && !attached) {
                float newPosition =
                        calculateNonLinearPosition(dragDistance, currentPosition, tabView);

                if (previous.tag.state != State.STACKED_BOTTOM &&
                        previous.tag.state != State.BOTTOM_MOST_HIDDEN &&
                        previous.tag.projectedPosition - newPosition <= minTabSpacing) {
                    newPosition = previous.tag.projectedPosition - minTabSpacing;
                }

                clipDraggedTabPosition(newPosition, tabView, previous);
            }
        }
    }

    private float calculateNonLinearPosition(final float dragDistance, final float currentPosition,
                                             @NonNull final TabView tabView) {
        return currentPosition + (float) (dragDistance *
                Math.pow(NON_LINEAR_DRAG_FACTOR, tabView.index - lastAttachedIndex));
    }

    private void clipDraggedTabPosition(final float dragPosition, @NonNull final TabView tabView,
                                        @Nullable final TabView previous) {
        Pair<Float, State> topMostPair = calculateTopMostPositionAndState(tabView, previous);
        float topMostPosition = topMostPair.first;

        if (dragPosition <= topMostPosition) {
            tabView.tag.projectedPosition = topMostPair.first;
            tabView.tag.actualPosition = dragPosition;
            tabView.tag.state = topMostPair.second;
            return;
        } else {
            Pair<Float, State> bottomMostPair = calculateBottomMostPositionAndState(tabView);
            float bottomMostPosition = bottomMostPair.first;

            if (dragPosition >= bottomMostPosition) {
                tabView.tag.projectedPosition = bottomMostPair.first;
                tabView.tag.actualPosition = dragPosition;
                tabView.tag.state = bottomMostPair.second;
                return;
            }
        }

        tabView.tag.projectedPosition = dragPosition;
        tabView.tag.actualPosition = dragPosition;
        tabView.tag.state = State.VISIBLE;
    }

    private Pair<Float, State> calculateTopMostPositionAndState(@NonNull final TabView tabView,
                                                                @Nullable final TabView previous) {
        if ((tabContainer.getChildCount() - tabView.index) <= STACKED_TAB_COUNT) {
            float position =
                    stackedTabSpacing * (tabContainer.getChildCount() - (tabView.index + 1));
            return Pair.create(position,
                    (previous == null || previous.tag.state == State.VISIBLE) ? State.TOP_MOST :
                            State.STACKED_TOP);
        } else {
            float position = stackedTabSpacing * STACKED_TAB_COUNT;
            return Pair.create(position,
                    (previous == null || previous.tag.state == State.VISIBLE) ? State.TOP_MOST :
                            State.TOP_MOST_HIDDEN);
        }
    }

    private Pair<Float, State> calculateBottomMostPositionAndState(@NonNull final TabView tabView) {
        float size = getSize(Axis.DRAGGING_AXIS, tabContainer);
        int toolbarHeight =
                isToolbarShown() && !isDraggingHorizontally() ? toolbar.getHeight() - tabInset : 0;
        int padding = getPadding(Axis.DRAGGING_AXIS, Gravity.START) +
                getPadding(Axis.DRAGGING_AXIS, Gravity.END);

        if (tabView.index < STACKED_TAB_COUNT) {
            float position =
                    size - toolbarHeight - tabInset - (stackedTabSpacing * (tabView.index + 1)) -
                            padding;
            return Pair.create(position, State.STACKED_BOTTOM);
        } else {
            float position =
                    size - toolbarHeight - tabInset - (stackedTabSpacing * STACKED_TAB_COUNT) -
                            padding;
            return Pair.create(position, State.BOTTOM_MOST_HIDDEN);
        }
    }

    @Override
    public final boolean onTouchEvent(final MotionEvent event) {
        if (isSwitcherShown()) {
            if (dragAnimation != null) {
                dragAnimation.cancel();
                dragAnimation = null;
            }

            switch (event.getAction()) {
                case MotionEvent.ACTION_DOWN:
                    handleDown(event);
                    return true;
                case MotionEvent.ACTION_MOVE:
                    if (!isAnimationRunning() && event.getPointerId(0) == pointerId) {
                        if (velocityTracker == null) {
                            velocityTracker = VelocityTracker.obtain();
                        }

                        velocityTracker.addMovement(event);
                        handleDrag(getPosition(Axis.DRAGGING_AXIS, event),
                                getPosition(Axis.ORTHOGONAL_AXIS, event));
                    } else {
                        handleRelease(null);
                        handleDown(event);
                    }

                    return true;
                case MotionEvent.ACTION_UP:
                    if (!isAnimationRunning() && event.getPointerId(0) == pointerId) {
                        handleRelease(event);
                    }

                    return true;
                default:
                    break;
            }
        }

        return super.onTouchEvent(event);
    }

    private boolean isAnimationRunning() {
        return showSwitcherAnimation != null || hideSwitcherAnimation != null ||
                overshootAnimation != null || overshootUpAnimation != null ||
                closeAnimation != null || relocateAnimation != null;
    }

    private void handleDown(@NonNull final MotionEvent event) {
        pointerId = event.getPointerId(0);

        if (velocityTracker == null) {
            velocityTracker = VelocityTracker.obtain();
        } else {
            velocityTracker.clear();
        }

        velocityTracker.addMovement(event);
    }

    private boolean isTopDragThresholdReached() {
        if (tabContainer.getChildCount() <= 1) {
            return true;
        } else {
            View view = tabContainer.getChildAt(tabContainer.getChildCount() - 1);
            Tag tag = (Tag) view.getTag(R.id.tag_properties);
            return tag.state == State.TOP_MOST;
        }
    }

    private boolean isBottomDragThresholdReached() {
        if (tabContainer.getChildCount() <= 1) {
            return true;
        } else {
            View view = tabContainer.getChildAt(1);
            Tag tag = (Tag) view.getTag(R.id.tag_properties);
            return tag.projectedPosition >= maxTabSpacing;
        }
    }

    private void tiltOnOvershootDown(final float angle) {
        float maxCameraDistance = getMaxCameraDistance();
        float minCameraDistance = maxCameraDistance / 2f;
        int firstVisibleIndex = -1;
        Iterator iterator = new Iterator();
        TabView tabView;

        while ((tabView = iterator.next()) != null) {
            View view = tabView.view;

            if (!iterator.hasNext()) {
                view.setCameraDistance(maxCameraDistance);
            } else if (firstVisibleIndex == -1) {
                view.setCameraDistance(minCameraDistance);

                if (tabView.tag.state == State.VISIBLE) {
                    firstVisibleIndex = tabView.index;
                }
            } else {
                int diff = tabView.index - firstVisibleIndex;
                float ratio =
                        (float) diff / (float) (tabContainer.getChildCount() - firstVisibleIndex);
                view.setCameraDistance(
                        minCameraDistance + (maxCameraDistance - minCameraDistance) * ratio);
            }

            setPivot(Axis.DRAGGING_AXIS, view, getPivotOnOvershootDown(Axis.DRAGGING_AXIS, view));
            setPivot(Axis.ORTHOGONAL_AXIS, view,
                    getPivotOnOvershootDown(Axis.ORTHOGONAL_AXIS, view));
            setRotation(Axis.ORTHOGONAL_AXIS, view, angle);
        }
    }

    private void tiltOnOvershootUp(final float angle) {
        float cameraDistance = getMaxCameraDistance();
        Iterator iterator = new Iterator();
        TabView tabView;

        while ((tabView = iterator.next()) != null) {
            View view = tabView.view;

            if (tabView.index == 0) {
                view.setVisibility(View.VISIBLE);
                view.setCameraDistance(cameraDistance);
                setPivot(Axis.DRAGGING_AXIS, view, getPivotOnOvershootUp(Axis.DRAGGING_AXIS, view));
                setPivot(Axis.ORTHOGONAL_AXIS, view,
                        getPivotOnOvershootUp(Axis.ORTHOGONAL_AXIS, view));
                setRotation(Axis.ORTHOGONAL_AXIS, view, angle);
            } else {
                view.setVisibility(View.INVISIBLE);
            }
        }
    }

    private float getMaxCameraDistance() {
        float density = getResources().getDisplayMetrics().density;
        return density * 1280;
    }

    @SuppressWarnings("WrongConstant")
    private boolean handleDrag(final float dragPosition, final float orthogonalPosition) {
        if (dragPosition <= topDragThreshold) {
            if (!dragHelper.isReset()) {
                dragHelper.reset(0);
                updateTags();
            }

            scrollDirection = ScrollDirection.OVERSHOOT_UP;
            overshootDragHelper.update(dragPosition);
            float overshootDistance = Math.abs(overshootDragHelper.getDragDistance());

            if (overshootDistance <= maxOvershootDistance) {
                float ratio = Math.max(0, Math.min(1, overshootDistance / maxOvershootDistance));
                Iterator iterator = new Iterator();
                TabView tabView;

                while ((tabView = iterator.next()) != null) {
                    View view = tabView.view;

                    if (tabView.index == 0) {
                        float currentPosition = tabView.tag.projectedPosition;
                        setPivot(Axis.DRAGGING_AXIS, view,
                                getDefaultPivot(Axis.DRAGGING_AXIS, view));
                        setPivot(Axis.ORTHOGONAL_AXIS, view,
                                getDefaultPivot(Axis.ORTHOGONAL_AXIS, view));
                        setPosition(Axis.DRAGGING_AXIS, view,
                                currentPosition - (currentPosition * ratio));
                    } else {
                        View firstView = iterator.first().view;
                        view.setVisibility(getPosition(Axis.DRAGGING_AXIS, firstView) <=
                                getPosition(Axis.DRAGGING_AXIS, view) ? View.INVISIBLE :
                                getVisibility(tabView));
                    }
                }
            } else {
                float ratio = Math.max(0, Math.min(1,
                        (overshootDistance - maxOvershootDistance) / maxOvershootDistance));
                tiltOnOvershootUp(ratio * MAX_UP_OVERSHOOT_ANGLE);
            }
        } else if (dragPosition >= bottomDragThreshold) {
            if (!dragHelper.isReset()) {
                dragHelper.reset(0);
                updateTags();
            }

            scrollDirection = ScrollDirection.OVERSHOOT_DOWN;
            overshootDragHelper.update(dragPosition);
            float overshootDistance = overshootDragHelper.getDragDistance();
            float ratio = Math.max(0, Math.min(1, overshootDistance / maxOvershootDistance));
            tiltOnOvershootDown(ratio * -MAX_DOWN_OVERSHOOT_ANGLE);
        } else {
            overshootDragHelper.reset();
            float previousDistance = dragHelper.isReset() ? 0 : dragHelper.getDragDistance();
            dragHelper.update(dragPosition);
            closeDragHelper.update(orthogonalPosition);

            if (scrollDirection == ScrollDirection.NONE && draggedTabView == null &&
                    closeDragHelper.hasThresholdBeenReached()) {
                TabView tabView = getFocusedTabView(dragHelper.getDragStartPosition());

                if (tabView != null && getTab(tabView.index).isCloseable()) {
                    draggedTabView = tabView;
                }
            }

            if (draggedTabView == null && dragHelper.hasThresholdBeenReached()) {
                if (scrollDirection == ScrollDirection.OVERSHOOT_UP) {
                    scrollDirection = ScrollDirection.DRAGGING_DOWN;
                } else if (scrollDirection == ScrollDirection.OVERSHOOT_DOWN) {
                    scrollDirection = ScrollDirection.DRAGGING_UP;
                } else {
                    scrollDirection = previousDistance - dragHelper.getDragDistance() <= 0 ?
                            ScrollDirection.DRAGGING_DOWN : ScrollDirection.DRAGGING_UP;
                }
            }

            if (draggedTabView != null) {
                handleDragToClose();
            } else if (scrollDirection != ScrollDirection.NONE) {
                lastAttachedIndex = 0;
                Iterator iterator = new Iterator();
                TabView tabView;

                while ((tabView = iterator.next()) != null) {
                    calculateTabPosition(dragHelper.getDragDistance(), tabView,
                            iterator.previous());
                    applyTag(tabView);
                }

                checkIfDragThresholdReached(dragPosition);
            }

            return true;
        }

        return false;
    }

    private boolean checkIfDragThresholdReached(final float dragPosition) {
        if (isBottomDragThresholdReached() && (scrollDirection == ScrollDirection.DRAGGING_DOWN ||
                scrollDirection == ScrollDirection.OVERSHOOT_DOWN)) {
            bottomDragThreshold = dragPosition;
            scrollDirection = ScrollDirection.OVERSHOOT_DOWN;
            dragToBottomThresholdPosition();
            return true;
        } else if (isTopDragThresholdReached() && (scrollDirection == ScrollDirection.DRAGGING_UP ||
                scrollDirection == ScrollDirection.OVERSHOOT_UP)) {
            topDragThreshold = dragPosition;
            scrollDirection = ScrollDirection.OVERSHOOT_UP;
            dragToTopThresholdPosition();
            return true;
        }

        return false;
    }

    private void handleDragToClose() {
        View view = draggedTabView.view;

        if (!draggedTabView.tag.closing) {
            adaptTopMostTabViewWhenClosing(draggedTabView, draggedTabView.index + 1);
        }

        draggedTabView.tag.closing = true;
        float dragDistance = closeDragHelper.getDragDistance();
        setPivot(Axis.DRAGGING_AXIS, view, getPivotWhenClosing(Axis.DRAGGING_AXIS, view));
        setPivot(Axis.ORTHOGONAL_AXIS, view, getPivotWhenClosing(Axis.ORTHOGONAL_AXIS, view));
        float scale = getScale(view, true);
        setPosition(Axis.ORTHOGONAL_AXIS, view, dragDistance);
        float ratio = 1 - (Math.abs(dragDistance) / calculateClosedTabPosition());
        float scaledClosedTabScale = closedTabScale * scale;
        float targetScale = scaledClosedTabScale + ratio * (scale - scaledClosedTabScale);
        setScale(Axis.DRAGGING_AXIS, view, targetScale);
        setScale(Axis.ORTHOGONAL_AXIS, view, targetScale);
        view.setAlpha(closedTabAlpha + ratio * (1 - closedTabAlpha));
    }

    private void adaptTopMostTabViewWhenClosing(@NonNull final TabView closedTabView,
                                                final int index) {
        if (closedTabView.tag.state == State.TOP_MOST) {
            Iterator iterator = new Iterator(false, index);
            TabView tabView = iterator.next();

            if (tabView != null) {
                if (tabView.tag.state == State.TOP_MOST_HIDDEN) {
                    tabView.tag.state = State.TOP_MOST;
                }

                adaptVisibility(tabView);
            }
        }
    }

    private void adaptTopMostTabViewWhenClosingAborted(@NonNull final TabView closedTabView,
                                                       final int index) {
        if (closedTabView.tag.state == State.TOP_MOST) {
            Iterator iterator = new Iterator(false, index);
            TabView tabView = iterator.next();

            if (tabView != null) {
                if (tabView.tag.state == State.TOP_MOST) {
                    tabView.tag.state = State.TOP_MOST_HIDDEN;
                    adaptVisibility(tabView);
                }
            }
        }
    }

    private float calculateClosedTabPosition() {
        return getSize(Axis.ORTHOGONAL_AXIS, tabContainer);
    }

    @Nullable
    private TabView getFocusedTabView(final float position) {
        Iterator iterator = new Iterator();
        TabView tabView;

        while ((tabView = iterator.next()) != null) {
            if (tabView.tag.state == State.VISIBLE || tabView.tag.state == State.TOP_MOST) {
                View view = tabView.view;
                float toolbarHeight = isToolbarShown() && !isDraggingHorizontally() ?
                        toolbar.getHeight() - tabInset : 0;
                float viewPosition = getPosition(Axis.DRAGGING_AXIS, view) + toolbarHeight +
                        getPadding(Axis.DRAGGING_AXIS, Gravity.START);

                if (viewPosition <= position) {
                    return tabView;
                }
            }
        }

        return null;
    }

    private void handleRelease(@Nullable final MotionEvent event) {
        boolean thresholdReached = dragHelper.hasThresholdBeenReached();
        ScrollDirection flingDirection = this.scrollDirection;
        this.dragHelper.reset(dragThreshold);
        this.overshootDragHelper.reset();
        this.closeDragHelper.reset();
        this.topDragThreshold = -Float.MAX_VALUE;
        this.bottomDragThreshold = Float.MAX_VALUE;
        this.scrollDirection = ScrollDirection.NONE;

        if (draggedTabView != null) {
            float flingVelocity = 0;

            if (event != null && velocityTracker != null) {
                int pointerId = event.getPointerId(0);
                velocityTracker.computeCurrentVelocity(1000, maxFlingVelocity);
                flingVelocity = Math.abs(velocityTracker.getXVelocity(pointerId));
            }

            View view = draggedTabView.view;
            boolean close = flingVelocity >= minCloseFlingVelocity ||
                    Math.abs(getPosition(Axis.ORTHOGONAL_AXIS, view)) >
                            getSize(Axis.ORTHOGONAL_AXIS, view) / 4f;
            animateClose(draggedTabView, close, flingVelocity, 0,
                    createCloseAnimationListener(draggedTabView, close));
        } else if (flingDirection == ScrollDirection.DRAGGING_UP ||
                flingDirection == ScrollDirection.DRAGGING_DOWN) {
            updateTags();

            if (event != null && velocityTracker != null && thresholdReached) {
                animateFling(event, flingDirection);
            }
        } else if (flingDirection == ScrollDirection.OVERSHOOT_DOWN) {
            updateTags();
            animateOvershootDown();
        } else if (flingDirection == ScrollDirection.OVERSHOOT_UP) {
            animateOvershootUp();
        } else if (event != null && !dragHelper.hasThresholdBeenReached() &&
                !closeDragHelper.hasThresholdBeenReached()) {
            handleClick(event);
        } else {
            updateTags();
        }

        if (velocityTracker != null) {
            velocityTracker.recycle();
            velocityTracker = null;
        }
    }

    private void handleClick(@NonNull final MotionEvent event) {
        TabView tabView = getFocusedTabView(getPosition(Axis.DRAGGING_AXIS, event));

        if (tabView != null) {
            Tab tab = getTab(tabView.index);
            selectTab(tab);
        }
    }

    private void animateOvershootDown() {
        animateTilt(new AccelerateDecelerateInterpolator(), createOvershootDownAnimationListener(),
                MAX_DOWN_OVERSHOOT_ANGLE);
    }

    private void animateOvershootUp() {
        boolean tilted = animateTilt(new AccelerateInterpolator(), createTiltAnimationListener(),
                MAX_UP_OVERSHOOT_ANGLE);

        if (!tilted) {
            animateOvershootUp(new AccelerateDecelerateInterpolator());
        }
    }

    private Animator.AnimatorListener createTiltAnimationListener() {
        return new AnimatorListenerAdapter() {

            @Override
            public void onAnimationEnd(final Animator animation) {
                super.onAnimationEnd(animation);
                animateOvershootUp(new DecelerateInterpolator());
                overshootAnimation = null;
                executePendingAction();
            }

        };
    }

    private void animateOvershootUp(@NonNull final Interpolator interpolator) {
        TabView tabView = new Iterator().next();
        View view = tabView.view;
        setPivot(Axis.DRAGGING_AXIS, view, getDefaultPivot(Axis.DRAGGING_AXIS, view));
        setPivot(Axis.ORTHOGONAL_AXIS, view, getDefaultPivot(Axis.ORTHOGONAL_AXIS, view));
        float position = getPosition(Axis.DRAGGING_AXIS, view);
        float targetPosition = tabView.tag.projectedPosition;
        long animationDuration = getResources().getInteger(android.R.integer.config_shortAnimTime);
        overshootUpAnimation = new OvershootUpAnimation();
        overshootUpAnimation.setFillAfter(true);
        overshootUpAnimation.setDuration(Math.round(animationDuration * Math.abs(
                (targetPosition - position) / (float) (STACKED_TAB_COUNT * stackedTabSpacing))));
        overshootUpAnimation.setInterpolator(interpolator);
        overshootUpAnimation.setAnimationListener(createOvershootUpAnimationListener());
        startAnimation(overshootUpAnimation);
    }

    private boolean animateTilt(@NonNull final Interpolator interpolator,
                                @Nullable final Animator.AnimatorListener listener,
                                final float maxAngle) {
        long animationDuration = getResources().getInteger(android.R.integer.config_shortAnimTime);
        Iterator iterator = new Iterator(true);
        TabView tabView;
        boolean result = false;

        while ((tabView = iterator.next()) != null) {
            View view = tabView.view;

            if (getRotation(Axis.ORTHOGONAL_AXIS, view) != 0) {
                result = true;
                overshootAnimation = view.animate();
                overshootAnimation.setListener(createOvershootAnimationListenerWrapper(view,
                        iterator.hasNext() ? null : listener));
                overshootAnimation.setDuration(Math.round(animationDuration *
                        (Math.abs(getRotation(Axis.ORTHOGONAL_AXIS, view)) / maxAngle)));
                overshootAnimation.setInterpolator(interpolator);
                animateRotation(Axis.ORTHOGONAL_AXIS, overshootAnimation, 0);
                overshootAnimation.setStartDelay(0);
                overshootAnimation.start();
            }
        }

        return result;
    }

    private void animateFling(@NonNull final MotionEvent event,
                              @NonNull final ScrollDirection flingDirection) {
        int pointerId = event.getPointerId(0);
        velocityTracker.computeCurrentVelocity(1000, maxFlingVelocity);
        float flingVelocity = Math.abs(velocityTracker.getYVelocity(pointerId));

        if (flingVelocity > minFlingVelocity) {
            float flingDistance = 0.25f * flingVelocity;

            if (flingDirection == ScrollDirection.DRAGGING_UP) {
                flingDistance = -1 * flingDistance;
            }

            dragAnimation = new FlingAnimation(flingDistance);
            dragAnimation.setFillAfter(true);
            dragAnimation.setAnimationListener(createDragAnimationListener());
            dragAnimation.setDuration(Math.round(Math.abs(flingDistance) / flingVelocity * 1000));
            dragAnimation.setInterpolator(new DecelerateInterpolator());
            startAnimation(dragAnimation);
        }
    }

    public final void setDecorator(@NonNull final Decorator decorator) {
        ensureNotNull(decorator, "The decorator may not be null");
        this.decorator = decorator;
    }

    public final Decorator getDecorator() {
        ensureNotNull(decorator, "No decorator has been set", IllegalStateException.class);
        return decorator;
    }

    public final void addListener(@NonNull final Listener listener) {
        ensureNotNull(listener, "The listener may not be null");
        this.listeners.add(listener);
    }

    public final void removeListener(@NonNull final Listener listener) {
        ensureNotNull(listener, "The listener may not be null");
        this.listeners.remove(listener);
    }

    @NonNull
    public final Toolbar getToolbar() {
        return toolbar;
    }

    public final void showToolbar(final boolean show) {
        toolbar.setVisibility(show ? View.VISIBLE : View.INVISIBLE);
    }

    public final boolean isToolbarShown() {
        return toolbar.getVisibility() == View.VISIBLE;
    }

    public final void setToolbarTitle(@Nullable final CharSequence title) {
        toolbar.setTitle(title);
    }

    public final void setToolbarTitle(@StringRes final int resourceId) {
        setToolbarTitle(getContext().getText(resourceId));
    }

    public final void inflateToolbarMenu(@MenuRes final int resourceId,
                                         @Nullable final OnMenuItemClickListener listener) {
        toolbar.inflateMenu(resourceId);
        toolbar.setOnMenuItemClickListener(listener);

    }

    public final Menu getToolbarMenu() {
        return toolbar.getMenu();
    }

    public static void setupWithMenu(@NonNull final TabSwitcher tabSwitcher,
                                     @NonNull final Menu menu,
                                     @Nullable final OnClickListener listener) {
        ensureNotNull(tabSwitcher, "The tab switcher may not be null");
        ensureNotNull(menu, "The menu may not be null");

        for (int i = 0; i < menu.size(); i++) {
            MenuItem menuItem = menu.getItem(i);
            View view = menuItem.getActionView();

            if (view instanceof TabSwitcherButton) {
                TabSwitcherButton tabSwitcherButton = (TabSwitcherButton) view;
                tabSwitcherButton.setOnClickListener(listener);
                tabSwitcherButton.setCount(tabSwitcher.getCount());
                tabSwitcher.addListener(tabSwitcherButton);
            }
        }
    }

    public final void setToolbarNavigationIcon(@Nullable final Drawable icon,
                                               @Nullable final OnClickListener listener) {
        toolbar.setNavigationIcon(icon);
        toolbar.setNavigationOnClickListener(listener);
    }

    public final void setToolbarNavigationIcon(@DrawableRes final int resourceId,
                                               @Nullable final OnClickListener listener) {
        setToolbarNavigationIcon(ContextCompat.getDrawable(getContext(), resourceId), listener);
    }

    @Override
    public final void setPadding(final int left, final int top, final int right, final int bottom) {
        padding = new int[]{left, top, right, bottom};
        LayoutParams toolbarLayoutParams = (LayoutParams) toolbar.getLayoutParams();
        toolbarLayoutParams.setMargins(left, top, right, 0);
        Iterator iterator = new Iterator();
        TabView tabView;

        while ((tabView = iterator.next()) != null) {
            ViewHolder viewHolder = tabView.viewHolder;
            adaptChildAndPreviewMargins(viewHolder);
        }
    }

    private void adaptChildAndPreviewMargins(@NonNull final ViewHolder viewHolder) {
        if (viewHolder.child != null) {
            LayoutParams childLayoutParams = (LayoutParams) viewHolder.child.getLayoutParams();
            childLayoutParams.setMargins(getPaddingLeft(), getPaddingTop(), getPaddingRight(),
                    getPaddingBottom());
        }

        LayoutParams previewLayoutParams =
                (LayoutParams) viewHolder.previewImageView.getLayoutParams();
        previewLayoutParams.setMargins(getPaddingLeft(), getPaddingTop(), getPaddingRight(),
                getPaddingBottom());
    }

    @Override
    public final int getPaddingLeft() {
        return padding[0];
    }

    @Override
    public final int getPaddingTop() {
        return padding[1];
    }

    @Override
    public final int getPaddingRight() {
        return padding[2];
    }

    @Override
    public final int getPaddingBottom() {
        return padding[3];
    }

    @Override
    public final int getPaddingStart() {
        if (Build.VERSION.SDK_INT >= Build.VERSION_CODES.JELLY_BEAN_MR1) {
            return getLayoutDirection() == LAYOUT_DIRECTION_RTL ? getPaddingRight() :
                    getPaddingLeft();
        }

        return getPaddingLeft();
    }

    @Override
    public final int getPaddingEnd() {
        if (Build.VERSION.SDK_INT >= Build.VERSION_CODES.JELLY_BEAN_MR1) {
            return getLayoutDirection() == LAYOUT_DIRECTION_RTL ? getPaddingLeft() :
                    getPaddingRight();
        }

        return getPaddingRight();
    }

    @Override
    public final void onGlobalLayout() {
        removeOnGlobalLayoutListener(this);

        if (selectedTabIndex != -1) {
            addChildView(selectedTabIndex);
        }
    }

    // TODO: Add method including API check to ViewUtil
    private void removeOnGlobalLayoutListener(@NonNull final View view) {
        if (Build.VERSION.SDK_INT >= Build.VERSION_CODES.JELLY_BEAN) {
            view.getViewTreeObserver().removeOnGlobalLayoutListener(this);
        } else {
            view.getViewTreeObserver().removeGlobalOnLayoutListener(this);
        }
    }

}<|MERGE_RESOLUTION|>--- conflicted
+++ resolved
@@ -647,7 +647,6 @@
         return tabView;
     }
 
-<<<<<<< HEAD
     private View inflateChildView(@NonNull final ViewGroup parent, final int viewType) {
         View child = childViews.get(viewType);
 
@@ -658,14 +657,6 @@
         }
 
         return child;
-=======
-    private void updateView(@NonNull final TabView tabView) {
-        Tab tab = getTab(tabView.index);
-        int viewType = getDecorator().getViewType(tab);
-        getDecorator()
-                .onShowTab(getContext(), this, tabView.viewHolder.childContainer.getChildAt(0), tab,
-                        viewType);
->>>>>>> bb02c21f
     }
 
     private void notifyOnSwitcherShown() {
@@ -1279,7 +1270,7 @@
                 layoutParams.rightMargin = borderMargin;
                 layoutParams.bottomMargin = borderMargin;
                 tabContainer.addView(view, tabContainer.getChildCount() - index, layoutParams);
-                TabView tabView = new TabView(index + 1, view);
+                TabView tabView = new TabView(index, view);
 
                 if (tabs.size() == 1) {
                     selectedTabIndex = 0;
@@ -1304,8 +1295,8 @@
     private void addChildView(final int index) {
         if (ViewCompat.isLaidOut(this)) {
             detachChildViews();
-            TabView tabView = new Iterator(false, index + 1).next();
-            Tab tab = getTab(tabView.index - 1);
+            TabView tabView = new Iterator(false, index).next();
+            Tab tab = getTab(tabView.index);
             ViewHolder viewHolder = tabView.viewHolder;
             int viewType = getDecorator().getViewType(tab);
             viewHolder.child = inflateChildView(viewHolder.childContainer, viewType);
@@ -1401,23 +1392,6 @@
         };
     }
 
-<<<<<<< HEAD
-=======
-    private TabView addTabView(@NonNull final Tab tab, final int index) {
-        ViewGroup view = inflateLayout(tab);
-        view.setVisibility(View.INVISIBLE);
-        LayoutParams layoutParams =
-                new LayoutParams(LayoutParams.MATCH_PARENT, LayoutParams.MATCH_PARENT);
-        int borderMargin = -(tabInset + tabBorderWidth);
-        layoutParams.leftMargin = borderMargin;
-        layoutParams.topMargin = -(tabInset + tabTitleContainerHeight);
-        layoutParams.rightMargin = borderMargin;
-        layoutParams.bottomMargin = borderMargin;
-        tabContainer.addView(view, tabContainer.getChildCount() - index, layoutParams);
-        return new TabView(index, view);
-    }
-
->>>>>>> bb02c21f
     public final void removeTab(@NonNull final Tab tab) {
         ensureNotNull(tab, "The tab may not be null");
         enqueuePendingAction(new Runnable() {
@@ -1782,13 +1756,9 @@
                 View view = tabView.view;
                 tabView.viewHolder.borderView.setVisibility(View.INVISIBLE);
 
-<<<<<<< HEAD
-                if (tabView.index - 1 == selectedTabIndex) {
-                    addChildView(tabView.index - 1);
+                if (tabView.index == selectedTabIndex) {
+                    addChildView(tabView.index);
                 } else {
-=======
-                if (tabView.index != selectedTabIndex) {
->>>>>>> bb02c21f
                     view.setVisibility(View.INVISIBLE);
                 }
 
